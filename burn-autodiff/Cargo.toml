--- conflicted
+++ resolved
@@ -23,11 +23,7 @@
 spin = { workspace = true }
 
 [dev-dependencies]
-<<<<<<< HEAD
-burn-wgpu = { path = "../burn-wgpu", version = "0.12.0" }
-=======
+burn-wgpu = { path = "../burn-wgpu", version = "0.13.0" }
 burn-tensor = { path = "../burn-tensor", version = "0.13.0", default-features = false, features = [
   "export_tests",
-] }
-
->>>>>>> d4c45652
+] }